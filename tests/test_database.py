--- conflicted
+++ resolved
@@ -168,8 +168,6 @@
 
 
 @pytest.mark.asyncio(scope="session")
-<<<<<<< HEAD
-=======
 async def test_update(database: discobase.Database):
     @database.table
     class UpdateTest(discobase.Table):
@@ -184,7 +182,7 @@
     assert len(await UpdateTest.find(foo="test again")) == 1
 
 
->>>>>>> fdd73ec7
+@pytest.mark.asyncio(scope="session")
 async def test_delete(database: discobase.Database):
     @database.table
     class DeleteTest(discobase.Table):

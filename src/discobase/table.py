--- conflicted
+++ resolved
@@ -96,17 +96,13 @@
 
         return task
 
-<<<<<<< HEAD
-    def update(self) -> asyncio.Task[None]:
-=======
     def _ensure_written(self) -> None:
         if self.__disco_id__ == -1:
             raise DatabaseStorageError(
                 "this entry has not been written, did you mean to call save()?",  # noqa
             )
 
-    async def update(self) -> None:
->>>>>>> a12caad0
+    def update(self) -> asyncio.Task[discord.Message]:
         """
         Update the entry in-place.
 
@@ -131,34 +127,30 @@
         self._ensure_db()
         self._ensure_written()
         assert self.__disco_cursor__
-<<<<<<< HEAD
         if self.__disco_id__ == -1:
             raise DatabaseStorageError(
                 "this entry has not been written, did you mean to call save()?",  # noqa
             )
         return free_fly(self.__disco_cursor__.update_record(self))
-=======
-        await self.__disco_cursor__.update_record(self)
->>>>>>> a12caad0
-
-    async def commit(self) -> None:
+
+    def commit(self) -> asyncio.Task[discord.Message]:
         """
         Save the current entry, or update it if it already exists in the
         database.
         """
         if self.__disco_id__ == -1:
-            await self.save()
+            return self.save()
         else:
-            await self.update()
-
-    async def delete(self) -> None:
+            return self.update()
+
+    def delete(self) -> asyncio.Task[None]:
         """
         Delete the current entry from the database.
         """
 
         self._ensure_written()
         assert self.__disco_cursor__
-        await self.__disco_cursor__.delete_record(self)
+        return free_fly(self.__disco_cursor__.delete_record(self))
 
     @classmethod
     async def find(cls, **kwargs: Any) -> list[Self]:

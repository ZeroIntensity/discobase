--- conflicted
+++ resolved
@@ -5,13 +5,8 @@
 from base64 import urlsafe_b64decode, urlsafe_b64encode
 from contextlib import asynccontextmanager
 from pkgutil import iter_modules
-<<<<<<< HEAD
-from threading import Thread
-from typing import Type, TypeVar
-=======
 from typing import (Any, Coroutine, Dict, Hashable, List, NoReturn, Type,
                     TypeVar)
->>>>>>> b0aba0b1
 
 import discord
 from discord.ext import commands

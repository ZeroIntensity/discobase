--- conflicted
+++ resolved
@@ -149,17 +149,6 @@
         Generally, you don't want to call this manually, but
         this is considered to be a public interface.
         """
-        logger.info("Initializing the bot.")
-        # Load external commands
-<<<<<<< HEAD
-=======
-        from .cogs.utility import Utility
-        from .cogs.visualization import Visualization
-
-        await self.bot.add_cog(Utility(self.bot))
-        await self.bot.add_cog(Visualization(self.bot))
->>>>>>> f1e75d7e
-
         logger.info("Waiting until bot is logged in.")
         await self.bot.wait_until_ready()
         logger.info("Bot is ready!")

--- conflicted
+++ resolved
@@ -4,13 +4,9 @@
 import hashlib
 from base64 import urlsafe_b64decode, urlsafe_b64encode
 from contextlib import asynccontextmanager
-<<<<<<< HEAD
 from pkgutil import iter_modules
-from typing import Type, TypeVar
-=======
 from typing import (Any, Coroutine, Dict, Hashable, List, NoReturn, Type,
                     TypeVar)
->>>>>>> a8ba66cf
 
 import discord
 from discord.ext import commands

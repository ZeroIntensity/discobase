from __future__ import annotations

import asyncio
from contextlib import asynccontextmanager
from threading import Thread
from typing import NoReturn, Type, TypeVar

import discord
import orjson
from discord.ext import commands

from .table import Table

__all__ = ("Database",)

T = TypeVar("T", bound=Type[Table])


class Database:
    """
    Top level class representing a Discord
    database bot controller.
    """

    def __init__(self, name: str) -> None:
        """
        Args:
            name: Name of the Discord server that will be used as the database.
        """
        self.name = name
        """Name of the Discord-database server."""
        self.bot = commands.Bot(
            intents=discord.Intents.all(), command_prefix="!"
        )
        """discord.py `Bot` instance."""
        self.guild: discord.Guild | None = None
        """discord.py `Guild` used as the database server."""
        self.tables: set[type[Table]] = set()
        """Set of `Table` objects attached to this database."""
        self.open: bool = False
        """Whether the database is connected."""
        self._metadata_channel: discord.TextChannel | None = None
        """discord.py `TextChannel` that acts as the metadata channel."""
        self._database_metadata: list[dict] = []
        """a list containing all of the table metadata entries"""
        self._task: asyncio.Task[None] | None = None
        # We need to keep a strong reference to the free-flying
        # task
        self._setup_event = asyncio.Event()

        @self.bot.event
        async def on_ready() -> None:
            await self.init()

    @staticmethod
    def _not_connected() -> NoReturn:
        raise RuntimeError(
            "not connected to the database, did you forget to login?"
        )

    async def init(self) -> None:
        """
        Initializes the database server.
        Generally, you don't want to call this manually.
        """
        await self.bot.wait_until_ready()
        found_guild: discord.Guild | None = None
        for guild in self.bot.guilds:
            if guild.name == self.name:
                found_guild = guild
                break

        if not found_guild:
            self.guild = await self.bot.create_guild(name=self.name)
        else:
            self.guild = found_guild

        metadata_channel_name = f"{self.name}_db_metadata"
        found_channel: discord.TextChannel | None = None
        for channel in self.guild.text_channels:
            if channel.name == metadata_channel_name:
                found_channel = channel
                break

        table_metadata: list[dict] = []
        if not found_channel:
            self._metadata_channel = await self.guild.create_text_channel(
                name=metadata_channel_name
            )
        else:
            self._metadata_channel = found_channel
            self._database_metadata = [
                orjson.loads(message.content)
                async for message in self._metadata_channel.history()
            ]

        if len(table_metadata) > 0:
            self._load_table_classes(table_metadata)

        for table in self.tables:
            await self._create_table(table)

        self._setup_event.set()

    async def wait_ready(self) -> None:
        """Wait until the database is ready."""
        await self._setup_event.wait()

    def _load_table_classes(self, table_metadata: list[dict]) -> None:
        """
        This reloads all of the Table classes using the metadata from the
        metadata_channel

        Args:
            table_metadata: List of dictionary representations of each table's metadata
              dictionary_keys:
                name: The table name,
                keys: a tuple containing the name of all keys(fields) of the table,
                table_channel: the channel ID that holds the main table,
                index_channels: a dictionary of (index_channel_name: index_channel_id) key, value pairs
                current_records: The current number of records in the table,
                max_records: the max number of records in the table before a resize is required,
        """
        pass

    async def _create_table(
        self, table: type[Table], initial_hash_size: int = 16
    ) -> discord.Message | None:
        """
        Creates a new table and all index tables that go with it.
        This writes the table metadata.

        If the table already exists, this method does (almost) nothing.

        Args:
            table: Table schema to create channels for.
            initial_hash_size: the size the index hash tables should start at.

        Returns:
            The `discord.Message` containing all of the metadata
            for the table. This can be useful for testing or
            returning the data back to the user.
        """

        if self.guild is None:
            self._not_connected()

        name = table.__name__.lower()
        for channel in self.guild.channels:
            if channel == name:
                # The table is already set up, no need to do anything more.
                return
        primary_table = await self.guild.create_text_channel(name)
        index_channels: dict[str, int] = dict()
        for key_name in table.model_fields.keys():
            index_channel = await self.guild.create_text_channel(
                f"{name}_{key_name}"
            )
            index_channels[index_channel.name] = index_channel.id
            await self._resize_hash(index_channel, initial_hash_size)

        table_metadata = {
            "name": name,
            "keys": tuple(table.model_fields.keys()),
            "table_channel": primary_table.id,
            "index_channels": index_channels,
            "current_records": 0,
            "max_records": initial_hash_size,
        }

        self._database_metadata.append(table_metadata)

        message_text = orjson.dumps(table_metadata).decode("utf-8")

        if not self._metadata_channel:
            raise TypeError(
                "(internal error) expected _metadata_channel to be non-None"
            )

        message = await self._metadata_channel.send(message_text)
        table_metadata["my_message_id"] = message.id

        return await message.edit(
            content=orjson.dumps(table_metadata).decode("utf-8")
        )

    async def _delete_table(self, table_name: str):
        """
        Deletes the table and all associated tables.
        This also removes the table metadata
        """

        if not self.guild or not self._metadata_channel:
            self._not_connected()

        table_name = table_name.lower()

        new_table_set: set[type[Table]] = set()
        for table in self.tables:
            if table.__name__.lower() != table_name:
                new_table_set.add(table)
        self.tables = new_table_set

        # This makes sure to only delete channels that relate to the table
        # that is represented by table_name and not channels that contain
        # table_name as a substring of the full name
        for channel in self.guild.channels:
            split_channel_name = channel.name.lower().split("_")
            if split_channel_name[0].lower() == table_name:
                await channel.delete()

        metadata_messages = [
            message async for message in self._metadata_channel.history()
        ]

        # For some reason deleting messages with `await message.delete()` was
        # not working that is why I fetch the message again to delete it.
        for message in metadata_messages:
            table_metadata = orjson.loads(message.content)
            if table_metadata["name"] == table_name:
                message_to_delete = await self._metadata_channel.fetch_message(
                    message.id
                )
                await message_to_delete.delete()

        database_metadata = []
        for table in self._database_metadata:
            if table["name"] != table_name:
                database_metadata.append(table)
        self._database_metadata = database_metadata

    async def _add_record(self, record: Table) -> discord.Message:
        """
        Adds a record to an existing table

        Args:
            record: The record object being written to the table

        Return:
            The `discord.Message` that contains the new entry. This is helpful
            for saving the direct id of the message in memory if wanted and for
            the message.Content
        """

        if not self.guild:
            self._not_connected()

        table_metadata = self._get_table_metadata(
            record.__class__.__name__.lower()
        )
        if table_metadata is None:
            raise TypeError(
                f"Table({record.__class__.__name__}) does not exist."
            )

        table_metadata["current_records"] += 1
        if table_metadata["current_records"] > table_metadata["max_records"]:
            raise IndexError("The table is full")

        metadata_message = await self._metadata_channel.fetch_message(
            table_metadata["my_message_id"]
        )
        metadata_message = await metadata_message.edit(
            content=orjson.dumps(table_metadata).decode("utf-8")
        )

        record_dict = {}
        record_dict["content"] = record.model_dump()
        record_dict["indexes"] = {}

        main_table = [
            channel
            for channel in self.guild.channels
            if channel.id == table_metadata["table_channel"]
        ][0]

        message = await main_table.send(
            orjson.dumps(record_dict).decode("utf-8")
        )
        message_id = message.id

        for field, value in record_dict["content"].items():
            for name, id in table_metadata["index_channels"].items():
<<<<<<< HEAD
                if name.lower().split("_")[1] != field.lower():
                    continue

                index_channel = [
                    channel
                    for channel in self.guild.channels
                    if channel.id == id
                ][0]
                print(f"Channel ID {index_channel.id}")
                messages = [
                    message
                    async for message in index_channel.history(
                        limit=table_metadata["max_records"]
                    )
                ]
                sorted(messages, key=lambda message: message.id)
                hashed_field = hash(value)
                message_hash = (hashed_field & 0x7FFFFFFF) % table_metadata[
                    "max_records"
                ]
                print(
                    f"{value}'s hash in function: {hashed_field}, message_hash: {message_hash}"
                )
                content = messages[message_hash].content
                existing_content = (
                    orjson.loads(content) if content != "null" else content
                )

                if (
                    existing_content != "null"
                    and existing_content["key"] == hashed_field
                ):
                    existing_content["record_ids"].append(message_id)
                    messages[message_hash].edit(orjson.dumps(existing_content))
                elif existing_content == "null":
                    message_content = {
                        "key": hashed_field,
                        "record_ids": [
                            message_id,
                        ],
                    }
                    editable_message = await index_channel.fetch_message(
                        messages[message_hash].id
                    )
                    print(
                        f"{value}'s message id in function: {editable_message.id}"
                    )
                    await editable_message.edit(
                        content=orjson.dumps(message_content).decode("utf-8")
                    )
                else:
                    i = 1
                    index_message = messages[message_hash + i]
                    while index_message.content != "null":
                        i += 1
                        if (message_hash + i) >= len(messages):
                            i = 0 - message_hash
                        elif message_hash + i == message_hash:
                            raise IndexError("The database is full")
                        index_message = index_channel.messages[
                            message_hash + i
                        ]
                    message_content = {
                        "key": hashed_field,
                        "record_ids": [
                            message_id,
                        ],
                    }
                    editable_message = await index_channel.fetch_message(
                        index_message.id
                    )
                    await editable_message.edit(
                        content=orjson.dumps(message_content).decode("utf-8")
                    )
        return message
=======
                if name.lower().split("_")[1] == field.lower():
                    index_channel = [
                        channel
                        for channel in self.guild.channels
                        if channel.id == id
                    ][0]
                    messages = [
                        message
                        async for message in index_channel.history(
                            limit=table_metadata["max_records"]
                        )
                    ]
                    hashed_field = hash(value)
                    message_hash = (
                        hashed_field & 0x7FFFFFFF
                    ) % table_metadata["max_records"]
                    content = messages[message_hash].content
                    existing_content = (
                        orjson.loads(content) if content != "null" else content
                    )

                    if (
                        existing_content != "null"
                        and existing_content["key"] == hashed_field
                    ):
                        existing_content["record_ids"].append(message_id)
                        messages[message_hash].edit(
                            content=orjson.dumps(existing_content)
                        )
                        record_dict["indexes"][field] = messages[
                            message_hash
                        ].id
                    elif existing_content == "null":
                        message_content = {
                            "key": hashed_field,
                            "record_ids": [
                                message_id,
                            ],
                        }
                        editable_message = await index_channel.fetch_message(
                            messages[message_hash].id
                        )
                        await editable_message.edit(
                            content=orjson.dumps(message_content).decode(
                                "utf-8"
                            )
                        )
                        record_dict["indexes"][field] = editable_message.id
                    else:
                        i = 1
                        index_message = messages[message_hash + i]
                        while index_message.content != "null":
                            i += 1
                            if (message_hash + i) >= len(messages):
                                i = 0 - message_hash
                            elif message_hash + i == message_hash:
                                raise IndexError("The database is full")
                            index_message = index_channel.messages[
                                message_hash + i
                            ]
                        message_content = {
                            "key": hashed_field,
                            "record_ids": [
                                message_id,
                            ],
                        }
                        editable_message = await index_channel.fetch_message(
                            index_message.id
                        )
                        await editable_message.edit(
                            content=orjson.dumps(message_content).decode(
                                "utf-8"
                            )
                        )
                        record_dict["indexes"][field] = editable_message.id
                        break
        return await message.edit(
            content=orjson.dumps(record_dict).decode("utf-8")
        )

    async def _find_records(self, table_name: str, **kwargs) -> list[dict]:
        """
        Finds a record based on field values
        """

        table_metadata = self._get_table_metadata(table_name.lower())

        sets_list: list[set[int]] = []

        for field, value in kwargs.items():
            if field not in table_metadata["keys"]:
                raise AttributeError(
                    f"Table '{table_metadata["name"]}' has no '{field}' attribute"
                )
            for name, id in table_metadata["index_channels"].items():
                if name.lower().split("_")[1] == field.lower():
                    index_channel = [
                        channel
                        for channel in self.guild.channels
                        if channel.id == id
                    ][0]
                    index_messages = [
                        message
                        async for message in index_channel.history(
                            limit=table_metadata["max_records"]
                        )
                    ]
                    hashed_field = hash(value)
                    message_hash = (
                        hashed_field & 0x7FFFFFFF
                    ) % table_metadata["max_records"]
                    existing_content = orjson.loads(
                        index_messages[message_hash].content
                    )
                    if (
                        existing_content != "null"
                        or existing_content["key"] != hashed_field
                    ):
                        sets_list.append(set(existing_content["record_ids"]))
                        break
                    else:
                        i = 1
                        index_message = index_messages[message_hash + i]
                        existing_content = orjson.loads(index_message.content)
                        while (
                            existing_content == "null"
                            or message_hash + i != message_hash
                        ):
                            i += 1
                            index_message = index_channel.messages[
                                message_hash + i
                            ]
                            existing_content = orjson.loads(
                                index_message.content
                            )
                            if (message_hash + i) >= len(index_messages):
                                i = 0 - message_hash
                            elif (
                                existing_content != "null"
                                and existing_content["keys"] == value
                            ):
                                sets_list.append(
                                    set(existing_content["record_ids"])
                                )
                                break
        records_set = set.intersection(*sets_list)

        main_table = await self.guild.fetch_channel(
            table_metadata["table_channel"]
        )
        records = []
        for record_id in records_set:
            message = await main_table.fetch_message(record_id)
            records.append(orjson.loads(message.content))

        return records
>>>>>>> 18ea6bf7

    def _get_table_metadata(self, table_name: str) -> dict | None:
        """
        Gets the table metadata from the database metadata

        Args:
            table_name: name of the table to retrieve

        Returns:
            dict: The table was found successfully
            None: The table does not exist
        """
        for table in self._database_metadata:
            if table_name.lower() == table["name"]:
                return table
        return None

    async def _resize_hash(
        self, index_channel: discord.TextChannel, amount: int
    ) -> None:
        """
        Increases the hash for index_channel by amount

        Args:
            index_channel: the channel that contains index data for a database
            amount: the amount to increase the size by
        """
        for _ in range(0, amount):
            await index_channel.send("null")

    # This needs to be async for use in gather()
    async def _set_open(self) -> None:
        self.open = True

    async def login(self, bot_token: str) -> None:
        """
        Start running the bot.
        """
        # We use _set_open() with a gather to keep a finer link
        # between the `open` attribute and whether it's actually
        # running.
        await asyncio.gather(self.bot.start(token=bot_token), self._set_open())

    def login_task(self, bot_token: str) -> asyncio.Task[None]:
        """
        Call `login()` as a free-flying task, instead of
        blocking the event loop.

        Note that this method stores a reference to the created
        task object, allowing it to be truly "free-flying."

        Args:
            bot_token: Discord API bot token to log in to.

        Returns:
            Created `asyncio.Task` object. Note that the database
            will store this internally, so you don't have to worry
            about `await`ing it later. In most cases, you don't need
            the returned `asyncio.Task` object.

        Example:
            ```py
            import asyncio
            import os

            import discobase


            async def main():
                db = discobase.Database("test")
                dv.login_task("...")


            asyncio.run(main())
            ```
        """
        task = asyncio.create_task(self.login(bot_token))
        self._task = task
        return task

    async def close(self) -> None:
        """
        Close the bot connection.
        """
        if not self.open:
            raise ValueError(
                "cannot close a connection that is not open",
            )
        await self.bot.close()

    @asynccontextmanager
    async def conn(self, bot_token: str):
        """
        Connect to the bot under a context manager.
        This is the recommended method to use for logging in.

        Args:
            bot_token: Discord API bot token to log in to.

        Returns:
            An asynchronous context manager.
            See `contextlib.asynccontextmanager` for details.

        Example:
            ```py
            import asyncio
            import os

            import discobase


            async def main():
                db = discobase.Database("test")
                async with db.conn(os.getenv("BOT_TOKEN")):
                    ...  # Your database code


            asyncio.run(main())
            ```
        """
        try:
            self.login_task(bot_token)
            await self.wait_ready()
            yield
        finally:
            await self.close()

    def login_thread(
        self,
        bot_token: str,
        *,
        daemon: bool = False,
        autostart: bool = True,
    ) -> Thread:
        """
        Run the bot in a seperate thread.

        Args:
            bot_token: Discord API bot token.
            daemon: Equivalent to `daemon` parameter in `threading.Thread`
            autostart: Whether to automatically call `start`

        Returns:
            The `Thread` instance used to start the bot.
        """
        thread = Thread(
            target=asyncio.run,
            args=(self.login(bot_token),),
            daemon=daemon,
        )

        if autostart:
            thread.start()

        return thread

    def table(self, clas: T) -> T:
        if not issubclass(clas, Table):
            raise TypeError(
                f"{clas} is not a subclass of Table, did you forget it?",
            )

        clas.__disco_database__ = self
        for field in clas.model_fields:
            clas.__disco_keys__.add(field)

        self.tables.add(clas)
        return clas<|MERGE_RESOLUTION|>--- conflicted
+++ resolved
@@ -281,83 +281,6 @@
 
         for field, value in record_dict["content"].items():
             for name, id in table_metadata["index_channels"].items():
-<<<<<<< HEAD
-                if name.lower().split("_")[1] != field.lower():
-                    continue
-
-                index_channel = [
-                    channel
-                    for channel in self.guild.channels
-                    if channel.id == id
-                ][0]
-                print(f"Channel ID {index_channel.id}")
-                messages = [
-                    message
-                    async for message in index_channel.history(
-                        limit=table_metadata["max_records"]
-                    )
-                ]
-                sorted(messages, key=lambda message: message.id)
-                hashed_field = hash(value)
-                message_hash = (hashed_field & 0x7FFFFFFF) % table_metadata[
-                    "max_records"
-                ]
-                print(
-                    f"{value}'s hash in function: {hashed_field}, message_hash: {message_hash}"
-                )
-                content = messages[message_hash].content
-                existing_content = (
-                    orjson.loads(content) if content != "null" else content
-                )
-
-                if (
-                    existing_content != "null"
-                    and existing_content["key"] == hashed_field
-                ):
-                    existing_content["record_ids"].append(message_id)
-                    messages[message_hash].edit(orjson.dumps(existing_content))
-                elif existing_content == "null":
-                    message_content = {
-                        "key": hashed_field,
-                        "record_ids": [
-                            message_id,
-                        ],
-                    }
-                    editable_message = await index_channel.fetch_message(
-                        messages[message_hash].id
-                    )
-                    print(
-                        f"{value}'s message id in function: {editable_message.id}"
-                    )
-                    await editable_message.edit(
-                        content=orjson.dumps(message_content).decode("utf-8")
-                    )
-                else:
-                    i = 1
-                    index_message = messages[message_hash + i]
-                    while index_message.content != "null":
-                        i += 1
-                        if (message_hash + i) >= len(messages):
-                            i = 0 - message_hash
-                        elif message_hash + i == message_hash:
-                            raise IndexError("The database is full")
-                        index_message = index_channel.messages[
-                            message_hash + i
-                        ]
-                    message_content = {
-                        "key": hashed_field,
-                        "record_ids": [
-                            message_id,
-                        ],
-                    }
-                    editable_message = await index_channel.fetch_message(
-                        index_message.id
-                    )
-                    await editable_message.edit(
-                        content=orjson.dumps(message_content).decode("utf-8")
-                    )
-        return message
-=======
                 if name.lower().split("_")[1] == field.lower():
                     index_channel = [
                         channel
@@ -514,7 +437,6 @@
             records.append(orjson.loads(message.content))
 
         return records
->>>>>>> 18ea6bf7
 
     def _get_table_metadata(self, table_name: str) -> dict | None:
         """

--- conflicted
+++ resolved
@@ -149,12 +149,6 @@
         Generally, you don't want to call this manually, but
         this is considered to be a public interface.
         """
-<<<<<<< HEAD
-        logger.info("Initializing the bot.")
-        # Load external commands
-
-=======
->>>>>>> 65f1d496
         logger.info("Waiting until bot is logged in.")
         await self.bot.wait_until_ready()
         logger.info("Bot is ready!")

name: Tests

on:
    push:
        branches:
            - main
    pull_request:
        branches:
            - main

concurrency:
    group: test-${{ github.head_ref }}
    cancel-in-progress: true

env:
    PYTHONUNBUFFERED: "1"
    FORCE_COLOR: "1"
    TEST_BOT_TOKEN: ${{ secrets.TEST_BOT_TOKEN }}

jobs:
<<<<<<< HEAD
    run:
        name: Python ${{ matrix.python-version }} on ${{ startsWith(matrix.os, 'macos-') && 'macOS' || startsWith(matrix.os, 'windows-') && 'Windows' || 'Linux' }}
        runs-on: ${{ matrix.os }}
        strategy:
            fail-fast: false
            matrix:
                os: [ubuntu-latest, windows-latest, macos-latest]
                python-version: ["3.8", "3.9", "3.10", "3.11", "3.12"]
=======
    run-container-matrix:
        name: Test matrix on Linux
        runs-on: ubuntu-latest
>>>>>>> 49c067b3

        steps:
            - uses: actions/checkout@v3

            - name: Set up Python 3.12
              uses: actions/setup-python@v4
              with:
                  python-version: "3.12"

            - name: Install Hatch
              run: pip install --upgrade hatch

            - name: Run tests in matrix
              run: hatch test --all<|MERGE_RESOLUTION|>--- conflicted
+++ resolved
@@ -18,20 +18,9 @@
     TEST_BOT_TOKEN: ${{ secrets.TEST_BOT_TOKEN }}
 
 jobs:
-<<<<<<< HEAD
-    run:
-        name: Python ${{ matrix.python-version }} on ${{ startsWith(matrix.os, 'macos-') && 'macOS' || startsWith(matrix.os, 'windows-') && 'Windows' || 'Linux' }}
-        runs-on: ${{ matrix.os }}
-        strategy:
-            fail-fast: false
-            matrix:
-                os: [ubuntu-latest, windows-latest, macos-latest]
-                python-version: ["3.8", "3.9", "3.10", "3.11", "3.12"]
-=======
     run-container-matrix:
         name: Test matrix on Linux
         runs-on: ubuntu-latest
->>>>>>> 49c067b3
 
         steps:
             - uses: actions/checkout@v3
